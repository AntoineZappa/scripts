--- conflicted
+++ resolved
@@ -1167,12 +1167,6 @@
         return img.compute()
 
 
-<<<<<<< HEAD
-@dask.delayed
-def _gen_zplane(yx_shape, df, zplane, mag=10):
-    """A subfunction to generate a single z plane"""
-    # again a hard coded radius
-=======
 class DepthCodedImage(object):
     """A specialty class to handel depth coded images, especially saving and displaying"""
 
@@ -1191,7 +1185,7 @@
                 zrange=self.zrange
             )
 
-        tif_kwargs = dict(compress=6, imagej=True, resolution=(mag, mag),
+        tif_kwargs = dict(compress=6, imagej=True, resolution=(self.mag, self.mag),
             metadata=dict(
                 # let's stay agnostic to units for now
                 unit="pixel",
@@ -1252,10 +1246,11 @@
         """"""
         raise NotImplementedError
 
-@dask.delayed()
-def _gen_zplane(df, yx_shape, zplane, mag=10):
-    """"""
->>>>>>> f88e53d3
+
+@dask.delayed
+def _gen_zplane(yx_shape, df, zplane, mag=10):
+    """A subfunction to generate a single z plane"""
+    # again a hard coded radius
     radius = 5
     # find the fiducials worth rendering
     df_zplane = df[np.abs(df.z0 - zplane) < df.sigma_z * radius]
